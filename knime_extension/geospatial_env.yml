name: geospatial_env
channels:
  - knime
  - conda-forge
dependencies:
  - packaging
  - python=3.9
  - knime-extension
  - knime-python-base
  - geopandas
<<<<<<< HEAD
  - pysal
=======
>>>>>>> 232b7a5a
  - keplergl
  - libpysal
  - mgwr
  - osmnx
  - pulp
  - pysal
  - seaborn
  - pip
  - pip:
    - pyecharts<|MERGE_RESOLUTION|>--- conflicted
+++ resolved
@@ -8,10 +8,6 @@
   - knime-extension
   - knime-python-base
   - geopandas
-<<<<<<< HEAD
-  - pysal
-=======
->>>>>>> 232b7a5a
   - keplergl
   - libpysal
   - mgwr
